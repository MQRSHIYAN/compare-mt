# Overall imports
import argparse
import operator

# In-package imports
from compare_mt import ngram_utils
from compare_mt import stat_utils
from compare_mt import corpus_utils
from compare_mt import sign_utils
from compare_mt import scorers
from compare_mt import bucketers
from compare_mt import reporters
from compare_mt import arg_utils
from compare_mt import formatting

def generate_score_report(ref, outs,
                       score_type='bleu',
                       bootstrap=0, prob_thresh=0.05,
                       meteor_directory=None, options=None,
                       title=None, 
                       case_insensitive=False):
  """
  Generate a report comparing overall scores of system(s) in both plain text and graphs.

  Args:
    ref: Tokens from the reference
    outs: Tokens from the output file(s)
    score_type: A string specifying the scoring type (bleu/length)
    bootstrap: Number of samples for significance test (0 to disable)
    prob_thresh: P-value threshold for significance test
    meteor_directory: Path to the directory of the METEOR code
    options: Options when using external program
    compare_directions: A string specifying which systems to compare 
    title: A string specifying the caption of the printed table
    case_insensitive: A boolean specifying whether to turn on the case insensitive option
  """
  bootstrap = int(bootstrap)
  prob_thresh = float(prob_thresh)
  case_insensitive = True if case_insensitive == 'True' else False

  scorer = scorers.create_scorer_from_profile(score_type, case_insensitive=case_insensitive, meteor_directory=meteor_directory, options=options)

  scores, strs = zip(*[scorer.score_corpus(ref, out) for out in outs])

  if bootstrap != 0:
    direcs = []
    for i in range(len(scores)):
      for j in range(i+1, len(scores)):
        direcs.append( (i,j) )
    wins, sys_stats = sign_utils.eval_with_paired_bootstrap(ref, outs, scorer, direcs, num_samples=bootstrap)
    wins = list(zip(direcs, wins))
  else:
    wins = sys_stats = direcs = None

  reporter = reporters.ScoreReport(scorer=scorer, scores=scores, strs=strs, 
                                   wins=wins, sys_stats=sys_stats, prob_thresh=prob_thresh, 
                                   title=title)
  reporter.generate_report(output_fig_file=f'score-{score_type}-{bootstrap}',
                           output_fig_format='pdf', 
                           output_directory='outputs')
  return reporter 

def generate_word_accuracy_report(ref, outs,
                          acc_type='fmeas', bucket_type='freq', bucket_cutoffs=None,
                          freq_count_file=None, freq_corpus_file=None,
                          label_set=None,
                          ref_labels=None, out_labels=None,
                          title=None,
                          case_insensitive=False):
  """
  Generate a report comparing the word accuracy in both plain text and graphs.

  Args:
    ref: Tokens from the reference
    outs: Tokens from the output file(s)
    acc_type: The type of accuracy to show (prec/rec/fmeas). Can also have multiple separated by '+'.
    bucket_type: A string specifying the way to bucket words together to calculate F-measure (freq/tag)
    bucket_cutoffs: The boundaries between buckets, specified as a colon-separated string.
    freq_corpus_file: When using "freq" as a bucketer, which corpus to use to calculate frequency.
                      By default this uses the frequency in the reference test set, but it's often more informative
                      to use the frequency in the training set, in which case you specify the path of the
                      training corpus.
    freq_count_file: An alternative to freq_corpus that uses a count file in "word\tfreq" format.
    ref_labels: either a filename of a file full of reference labels, or a list of strings corresponding to `ref`.
    out_labels: output labels. must be specified if ref_labels is specified.
    title: A string specifying the caption of the printed table
    case_insensitive: A boolean specifying whether to turn on the case insensitive option
  """
  case_insensitive = True if case_insensitive == 'True' else False

  if out_labels is not None:
    out_labels = arg_utils.parse_files(out_labels)
    if len(out_labels) != len(outs):
      raise ValueError(f'The number of output files should be equal to the number of output labels.')

  bucketer = bucketers.create_word_bucketer_from_profile(bucket_type,
                                                         bucket_cutoffs=bucket_cutoffs,
                                                         freq_count_file=freq_count_file,
                                                         freq_corpus_file=freq_corpus_file,
                                                         freq_data=ref,
                                                         label_set=label_set,
                                                         case_insensitive=case_insensitive)
  ref_labels = corpus_utils.load_tokens(ref_labels) if type(ref_labels) == str else ref_labels
  out_labels = [corpus_utils.load_tokens(out_labels[i]) if not out_labels is None else None for i in range(len(outs))]
  matches = [bucketer.calc_bucketed_matches(ref, out, ref_labels=ref_labels, out_labels=out_label) for out, out_label in zip(outs, out_labels)]
  
  reporter = reporters.WordReport(bucketer=bucketer, matches=matches,
                                  acc_type=acc_type, header="Word Accuracy Analysis", 
                                  title=title)
  reporter.generate_report(output_fig_file=f'word-acc',
                           output_fig_format='pdf', 
                           output_directory='outputs')
  return reporter 
  

def generate_src_word_accuracy_report(ref, outs, src, ref_align_file=None, out_align_files=None,
                          acc_type='fmeas', bucket_type='freq', bucket_cutoffs=None,
                          freq_count_file=None, freq_corpus_file=None,
                          label_set=None,
                          src_labels=None,
                          title=None,
                          case_insensitive=False):
  """
  Generate a report for source word analysis in both plain text and graphs.

  Args:
    ref: Tokens from the reference
    outs: Tokens from the output file(s)
    src: Tokens from the source
    ref_align_file: Alignment file for the reference
    out_align_files: Alignment file for the output file
    acc_type: The type of accuracy to show (prec/rec/fmeas). Can also have multiple separated by '+'.
    bucket_type: A string specifying the way to bucket words together to calculate F-measure (freq/tag)
    bucket_cutoffs: The boundaries between buckets, specified as a colon-separated string.
    freq_corpus_file: When using "freq" as a bucketer, which corpus to use to calculate frequency.
                      By default this uses the frequency in the reference test set, but it's often more informative
                      se the frequency in the training set, in which case you specify the path of the target side
                      he training corpus.
    freq_count_file: An alternative to freq_corpus that uses a count file in "word\tfreq" format.
    src_labels: either a filename of a file full of source labels, or a list of strings corresponding to `ref`.
    title: A string specifying the caption of the printed table
    case_insensitive: A boolean specifying whether to turn on the case insensitive option
  """
  case_insensitive = True if case_insensitive == 'True' else False

  if not src or not ref_align_file or not out_align_files:
    raise ValueError("Must specify the source and the alignment files when performing source analysis.")

  ref_align = corpus_utils.load_tokens(ref_align_file) 
  out_aligns = [corpus_utils.load_tokens(x) for x in arg_utils.parse_files(out_align_files)]

  if len(out_aligns) != len(outs):
    raise ValueError(f'The number of output files should be equal to the number of output alignment files.')

  bucketer = bucketers.create_word_bucketer_from_profile(bucket_type,
                                                         bucket_cutoffs=bucket_cutoffs,
                                                         freq_count_file=freq_count_file,
                                                         freq_corpus_file=freq_corpus_file,
                                                         freq_data=src,
                                                         label_set=label_set,
                                                         case_insensitive=case_insensitive)
  src_labels = corpus_utils.load_tokens(src_labels) if type(src_labels) == str else src_labels
  matches = [bucketer.calc_source_bucketed_matches(src, ref, out, ref_align, out_align, src_labels=src_labels) for out, out_align in zip(outs, out_aligns)]

  reporter = reporters.WordReport(bucketer=bucketer, matches=matches,
                                  acc_type=acc_type, header="Source Word Accuracy Analysis", 
                                  title=title)
  reporter.generate_report(output_fig_file=f'src-word-acc',
                           output_fig_format='pdf', 
                           output_directory='outputs')
  return reporter 

def generate_sentence_bucketed_report(ref, outs,
                                   bucket_type='score', bucket_cutoffs=None,
                                   statistic_type='count',
                                   score_measure='bleu',
<<<<<<< HEAD
                                   label_set=None,
                                   ref_labels=None, out_labels=None,
=======
                                   title=None,
>>>>>>> 0da197c6
                                   case_insensitive=False):
  """
  Generate a report of sentences by bucket in both plain text and graphs

  Args:
    ref: Tokens from the reference
    outs: Tokens from the output file(s)
    bucket_type: The type of bucketing method to use
    score_measure: If using 'score' as either bucket_type or statistic_type, which scorer to use
<<<<<<< HEAD
    ref_labels: either a filename of a file full of reference labels, or a list of strings corresponding to `ref`. Would overwrite out_labels if specified.
    out_labels: output labels. 
=======
    title: A string specifying the caption of the printed table
>>>>>>> 0da197c6
    case_insensitive: A boolean specifying whether to turn on the case insensitive option
  """
  case_insensitive = True if case_insensitive == 'True' else False

  if ref_labels is not None:
    ref_labels = corpus_utils.load_tokens(ref_labels) if type(ref_labels) == str else ref_labels
    if len(ref_labels) != len(ref):
      raise ValueError(f'The number of labels should be equal to the number of sentences.')

  elif out_labels is not None:
    out_labels = arg_utils.parse_files(out_labels)
    if len(out_labels) != len(outs):
      raise ValueError(f'The number of output files should be equal to the number of output labels.')

    out_labels = [corpus_utils.load_tokens(out_label) if type(out_label) == str else out_label for out_label in out_labels]
    for out, out_label in zip(outs, out_labels):
      if len(out_label) != len(out):
        raise ValueError(f'The number of labels should be equal to the number of sentences.')
    

  bucketer = bucketers.create_sentence_bucketer_from_profile(bucket_type, bucket_cutoffs=bucket_cutoffs,
                                                             score_type=score_measure, label_set=label_set, case_insensitive=case_insensitive)
  bcs = [bucketer.create_bucketed_corpus(out, ref=ref, ref_labels=ref_labels if ref_labels else None, out_labels=out_labels[i] if out_labels else None) for i, out in enumerate(outs)]

  if statistic_type == 'count':
    scorer = None
    aggregator = lambda out,ref: len(out)
  elif statistic_type == 'score':
    scorer = scorers.create_scorer_from_profile(score_measure, case_insensitive=case_insensitive)
    aggregator = lambda out,ref: scorer.score_corpus(ref,out)[0]
  else:
    raise ValueError(f'Illegal statistic_type {statistic_type}')

  stats = [[aggregator(out,ref) for (out,ref) in bc] for bc in bcs]

  reporter = reporters.SentenceReport(bucketer=bucketer,
                                      sys_stats=stats,
                                      statistic_type=statistic_type, scorer=scorer, 
                                      title=title)

  reporter.generate_report(output_fig_file=f'sentence-{statistic_type}-{score_measure}',
                           output_fig_format='pdf', 
                           output_directory='outputs')
  return reporter 
  

def generate_ngram_report(ref, outs,
                       min_ngram_length=1, max_ngram_length=4,
                       report_length=50, alpha=1.0, compare_type='match',
                       ref_labels=None, out_labels=None,
                       compare_directions='0-1',
                       title=None,
                       case_insensitive=False):
  """
  Generate a report comparing aggregate n-gram statistics in both plain text and graphs

  Args:
    ref: Tokens from the reference
    outs: Tokens from the output file(s)
    min_ngram_length: minimum n-gram length
    max_ngram_length: maximum n-gram length
    report_length: the number of n-grams to report
    alpha: when sorting n-grams for salient features, the smoothing coefficient. A higher smoothing coefficient
           will result in more frequent phenomena (sometimes this is good).
    compare_type: what type of statistic to compare
                  (match: n-grams that match the reference, over: over-produced ngrams, under: under-produced ngrams)
    ref_labels: either a filename of a file full of reference labels, or a list of strings corresponding to `ref`.
                If specified, will aggregate statistics over labels instead of n-grams.
    out_labels: output labels. must be specified if ref_labels is specified.
    compare_directions: A string specifying which systems to compare
    title: A string specifying the caption of the printed table
    case_insensitive: A boolean specifying whether to turn on the case insensitive option
  """
  min_ngram_length, max_ngram_length, report_length = int(min_ngram_length), int(max_ngram_length), int(report_length)
  alpha = float(alpha)
  case_insensitive = True if case_insensitive == 'True' else False

  if out_labels is not None:
    out_labels = arg_utils.parse_files(out_labels)
    if len(out_labels) != len(outs):
      raise ValueError(f'The number of output files should be equal to the number of output labels.')

  if type(ref_labels) == str:
    label_files_str = f'    ref_labels={ref_labels},'
    for i, out_label in enumerate(out_labels):
      label_files_str += f' out{i}_labels={out_label},'
    label_files = (label_files_str)
  else:
    label_files = None

  if type(alpha) == str:
    alpha = float(alpha)

  if not type(ref_labels) == str and case_insensitive:
    ref = corpus_utils.lower(ref)
    outs = [corpus_utils.lower(out) for out in outs]

  ref_labels = corpus_utils.load_tokens(ref_labels) if type(ref_labels) == str else ref_labels
  out_labels = [corpus_utils.load_tokens(out_labels[i]) if not out_labels is None else None for i in range(len(outs))]
  totals, matches, overs, unders = zip(*[ngram_utils.compare_ngrams(ref, out, ref_labels=ref_labels, out_labels=out_label,
                                                             min_length=min_ngram_length, max_length=max_ngram_length) for out, out_label in zip(outs, out_labels)])
  direcs = arg_utils.parse_compare_directions(compare_directions)
  scores = []
  for (left, right) in direcs:
    if compare_type == 'match':
      scores.append(stat_utils.extract_salient_features(matches[left], matches[right], alpha=alpha))
    elif compare_type == 'over':
      scores.append(stat_utils.extract_salient_features(overs[left], overs[right], alpha=alpha))
    elif compare_type == 'under':
      scores.append(stat_utils.extract_salient_features(unders[left], unders[right], alpha=alpha))
    else:
      raise ValueError(f'Illegal compare_type "{compare_type}"')
  scorelist = [sorted(score.items(), key=operator.itemgetter(1), reverse=True) for score in scores]

  reporter = reporters.NgramReport(scorelist=scorelist, report_length=report_length,
                                   min_ngram_length=min_ngram_length, 
                                   max_ngram_length=max_ngram_length,
                                   matches=matches,
                                   compare_type=compare_type, alpha=alpha,
                                   compare_directions=direcs,
                                   label_files=label_files,
                                   title=title)                                   
  reporter.generate_report(output_fig_file=f'ngram-min{min_ngram_length}-max{max_ngram_length}-{compare_type}',
                           output_fig_format='pdf', 
                           output_directory='outputs')
  return reporter 

def generate_sentence_examples(ref, outs, src=None,
                            score_type='sentbleu',
                            report_length=10,
                            compare_directions='0-1',
                            title=None,
                            case_insensitive=False):
  """
  Generate examples of sentences that satisfy some criterion, usually score of one system better

  Args:
    ref: Tokens from the reference
    outs: Tokens from the output file(s)
    src: Tokens from the source (optional)
    score_type: The type of scorer to use
    report_length: Number of sentences to print for each system being better or worse
    compare_directions: A string specifying which systems to compare
    title: A string specifying the caption of the printed table
    case_insensitive: A boolean specifying whether to turn on the case insensitive option
  """
  report_length = int(report_length)
  case_insensitive = True if case_insensitive == 'True' else False
    
  scorer = scorers.create_scorer_from_profile(score_type, case_insensitive=case_insensitive)

  direcs = arg_utils.parse_compare_directions(compare_directions)

  scorediff_lists = []
  for (left, right) in direcs:
    scorediff_list = []
    deduplicate_set = set()
    for i, (o1, o2, r) in enumerate(zip(outs[left], outs[right], ref)):
      if (tuple(o1), tuple(o2), tuple(r)) in deduplicate_set:
        continue
      deduplicate_set.add( (tuple(o1), tuple(o2), tuple(r)) )
      s1, str1 = scorer.score_sentence(r, o1)
      s2, str2 = scorer.score_sentence(r, o2)
      scorediff_list.append((s2-s1, s1, s2, str1, str2, i))
    scorediff_list.sort()
    scorediff_lists.append(scorediff_list)

  reporter = reporters.SentenceExampleReport(report_length=report_length, scorediff_lists=scorediff_lists,
                                             scorer=scorer,
                                             ref=ref, outs=outs, src=src,
                                             compare_directions=direcs,
                                             title=title)
  reporter.generate_report()
  return reporter 

def main():
  parser = argparse.ArgumentParser(
      description='Program to compare MT results',
  )
  parser.add_argument('ref_file', type=str,
                      help='A path to a correct reference file')
  parser.add_argument('out_files', type=str, nargs='+',
                      help='Paths to system outputs')
  parser.add_argument('--sys_names', type=str, nargs='+', default=None,
                      help='Names for each system, must be same number as output files')
  parser.add_argument('--src_file', type=str, default=None,
                      help='A path to the source file')
  parser.add_argument('--fig_size', type=str, default='6x4.5',
                      help='The size of figures, in "width x height" format.')
  parser.add_argument('--compare_scores', type=str, nargs='*',
                      default=['score_type=bleu', 'score_type=length'],
                      help="""
                      Compare scores. Can specify arguments in 'arg1=val1,arg2=val2,...' format.
                      See documentation for 'generate_score_report' to see which arguments are available.
                      """)
  parser.add_argument('--compare_word_accuracies', type=str, nargs='*',
                      default=['bucket_type=freq'],
                      help="""
                      Compare word accuracies by buckets. Can specify arguments in 'arg1=val1,arg2=val2,...' format.
                      See documentation for 'generate_word_accuracy_report' to see which arguments are available.
                      """)
  parser.add_argument('--compare_src_word_accuracies', type=str, nargs='*',
                      default=None,
                      help="""
                      Source analysis. Can specify arguments in 'arg1=val1,arg2=val2,...' format.
                      See documentation for 'generate_src_word_accuracy_report' to see which arguments are available.
                      """)
  parser.add_argument('--compare_sentence_buckets', type=str, nargs='*',
                      default=['bucket_type=length,statistic_type=score,score_measure=bleu',
                               'bucket_type=lengthdiff',
                               'bucket_type=score,score_measure=sentbleu'],
                      help="""
                      Compare sentence counts by buckets. Can specify arguments in 'arg1=val1,arg2=val2,...' format.
                      See documentation for 'generate_sentence_buckets_report' to see which arguments are available.
                      """)
  parser.add_argument('--compare_ngrams', type=str, nargs='*',
                      default=['compare_type=match'],
                      help="""
                      Compare ngrams. Can specify arguments in 'arg1=val1,arg2=val2,...' format.
                      See documentation for 'generate_ngram_report' to see which arguments are available.
                      """)
  parser.add_argument('--compare_sentence_examples', type=str, nargs='*',
                      default=['score_type=sentbleu'],
                      help="""
                      Compare sentences. Can specify arguments in 'arg1=val1,arg2=val2,...' format.
                      See documentation for 'generate_sentence_examples' to see which arguments are available.
                      """)
  parser.add_argument('--output_directory', type=str, default=None,
                      help="""
                      A path to a directory where a graphical report will be saved. Open index.html in the directory
                      to read the report.
                      """)
  parser.add_argument('--report_title', type=str, default='compare-mt Analysis Report',
                      help="""
                      The name of the HTML report.
                      """)
  parser.add_argument('--decimals', type=int, default=4,
                      help="Number of decimals to print for floating point numbers")
  args = parser.parse_args()

  # Set formatting
  formatting.fmt.set_decimals(args.decimals)

  ref = corpus_utils.load_tokens(args.ref_file)
  outs = [corpus_utils.load_tokens(x) for x in args.out_files]

  src = corpus_utils.load_tokens(args.src_file) if args.src_file else None 
  reporters.sys_names = args.sys_names if args.sys_names else [f'sys{i+1}' for i in range(len(outs))]
  reporters.fig_size = tuple([float(x) for x in args.fig_size.split('x')])
  if len(reporters.sys_names) != len(outs):
    raise ValueError(f'len(sys_names) != len(outs) -- {len(reporters.sys_names)} != {len(outs)}')

  reports = []

  report_types = [
    (args.compare_scores, generate_score_report, 'Aggregate Scores', False),
    (args.compare_word_accuracies, generate_word_accuracy_report, 'Word Accuracies', False),
    (args.compare_src_word_accuracies, generate_src_word_accuracy_report, 'Source Word Accuracies', True),
    (args.compare_sentence_buckets, generate_sentence_bucketed_report, 'Sentence Buckets', False)]
  if len(outs) > 1:
    report_types += [
      (args.compare_ngrams, generate_ngram_report, 'Characteristic N-grams', False),
      (args.compare_sentence_examples, generate_sentence_examples, 'Sentence Examples', True),
    ]

  for arg, func, name, use_src in report_types:
    if arg is not None:
      if use_src:
        reports.append( (name, [func(ref, outs, src, **arg_utils.parse_profile(x)) for x in arg]) )
      else:
        reports.append( (name, [func(ref, outs, **arg_utils.parse_profile(x)) for x in arg]) )

  # Write all reports into a single html file
  if args.output_directory != None:
    reporters.generate_html_report(reports, args.output_directory, args.report_title)

if __name__ == '__main__':
  main()<|MERGE_RESOLUTION|>--- conflicted
+++ resolved
@@ -174,12 +174,9 @@
                                    bucket_type='score', bucket_cutoffs=None,
                                    statistic_type='count',
                                    score_measure='bleu',
-<<<<<<< HEAD
                                    label_set=None,
                                    ref_labels=None, out_labels=None,
-=======
                                    title=None,
->>>>>>> 0da197c6
                                    case_insensitive=False):
   """
   Generate a report of sentences by bucket in both plain text and graphs
@@ -189,12 +186,9 @@
     outs: Tokens from the output file(s)
     bucket_type: The type of bucketing method to use
     score_measure: If using 'score' as either bucket_type or statistic_type, which scorer to use
-<<<<<<< HEAD
     ref_labels: either a filename of a file full of reference labels, or a list of strings corresponding to `ref`. Would overwrite out_labels if specified.
     out_labels: output labels. 
-=======
-    title: A string specifying the caption of the printed table
->>>>>>> 0da197c6
+    title: A string specifying the caption of the printed table
     case_insensitive: A boolean specifying whether to turn on the case insensitive option
   """
   case_insensitive = True if case_insensitive == 'True' else False
