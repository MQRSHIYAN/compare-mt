--- conflicted
+++ resolved
@@ -39,13 +39,8 @@
   else:
     wins = sys_stats = direcs = None
 
-<<<<<<< HEAD
-  reporter = reporters.ScoreReport(scorer=scorer, score1=score1, str1=str1, score2=score2, str2=str2,
-                                   wins=wins, sys1_stats=sys1_stats, sys2_stats=sys2_stats)
-=======
-  reporter = reporters.ScoreReport(scorer_name=scorer.name(), scores=scores, strs=strs, 
+  reporter = reporters.ScoreReport(scorer=scorer, scores=scores, strs=strs, 
                                    wins=wins, sys_stats=sys_stats, compare_directions=direcs)
->>>>>>> 4ea13609
   reporter.generate_report(output_fig_file=f'score-{score_type}-{bootstrap}',
                            output_fig_format='pdf', 
                            output_directory='outputs')
@@ -169,15 +164,10 @@
 
   stats = [[aggregator(out,ref) for (out,ref) in bc] for bc in bcs]
 
-<<<<<<< HEAD
   reporter = reporters.SentenceReport(bucketer=bucketer,
-                                      sys1_stats=stats1, sys2_stats=stats2,
+                                      sys_stats=stats,
                                       statistic_type=statistic_type, scorer=scorer)
-=======
-  reporter = reporters.SentenceReport(bucketer=bucketer, bucket_type=bucket_type,
-                                      sys_stats=stats,
-                                      statistic_type=statistic_type, score_measure=score_measure)
->>>>>>> 4ea13609
+
   reporter.generate_report(output_fig_file=f'sentence-{statistic_type}-{score_measure}',
                            output_fig_format='pdf', 
                            output_directory='outputs')
@@ -276,18 +266,7 @@
   """
     
   scorer = scorers.create_scorer_from_profile(score_type, case_insensitive=case_insensitive)
-<<<<<<< HEAD
-  scorediff_list = []
-  for i, (o1, o2, r) in enumerate(zip(out1, out2, ref)):
-    s1, str1 = scorer.score_sentence(r, o1)
-    s2, str2 = scorer.score_sentence(r, o2)
-    scorediff_list.append((s2-s1, s1, s2, str1, str2, i))
-  scorediff_list.sort()
-
-  reporter = reporters.SentenceExampleReport(report_length=report_length, scorediff_list=scorediff_list,
-                                             scorer=scorer,
-                                             ref=ref, out1=out1, out2=out2)
-=======
+
   direcs = arg_utils.parse_compare_directions(compare_directions)
 
   scorediff_lists=[]
@@ -301,10 +280,9 @@
     scorediff_lists.append(scorediff_list)
 
   reporter = reporters.SentenceExampleReport(report_length=report_length, scorediff_lists=scorediff_lists,
-                                             scorer_name=scorer.name(),
+                                             scorer=scorer,
                                              ref=ref, outs=outs,
                                              compare_directions=direcs)
->>>>>>> 4ea13609
   reporter.generate_report()
   return reporter 
 
