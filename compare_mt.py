# Overall imports
import argparse
import operator

# In-package imports
import ngram_utils
import stat_utils
import corpus_utils
import sign_utils
import scorers
import bucketers
<<<<<<< HEAD
import reporters
=======
import arg_utils
import print_utils
>>>>>>> b9e01f50


def generate_score_report(ref, out1, out2,
                       score_type='bleu',
                       bootstrap=0,
                       case_insensitive=False):
  """
  Generate a report comparing overall scores of the two systems in both plain text and graphs.

  Args:
    ref: Tokens from the reference
    out1: Tokens from the output file 1
    out2: Tokens from the output file 2
    score_type: A string specifying the scoring type (bleu/length)
    bootstrap: Number of samples for significance test (0 to disable)
    case_insensitive: A boolean specifying whether to turn on the case insensitive option
  """
<<<<<<< HEAD
  scorer = scorers.create_scorer_from_profile(score_type)
=======

  scorer = scorers.create_scorer_from_profile(score_type, case_insensitive)
  print(f'{scorer.name()}:')
>>>>>>> b9e01f50
  score1, str1 = scorer.score_corpus(ref,out1)
  score2, str2 = scorer.score_corpus(ref,out2)

  if int(bootstrap) > 0:
<<<<<<< HEAD
    # print('Significance test. This may take a while.')
    wins, sys1_stats, sys2_stats = sign_utils.eval_with_paired_bootstrap(ref, out1, out2, score_type=score_type, num_samples=int(bootstrap))
  else:
    wins = sys1_stats = sys2_stats = None
=======
    print('Significance test. This may take a while.')
    wins, sys1_stats, sys2_stats = sign_utils.eval_with_paired_bootstrap(ref, out1, out2, scorer, num_samples=int(bootstrap))
>>>>>>> b9e01f50

  reporter = reporters.ScoreReport(scorer_name=scorer.name(), score1=score1, str1=str1, score2=score2, str2=str2,
                                   wins=wins, sys1_stats=sys1_stats, sys2_stats=sys2_stats)
  reporter.generate_report(output_fig_file=f'score-{score_type}-{bootstrap}',
                           output_fig_format='pdf', 
                           output_directory='outputs')
  return reporter 

def generate_word_accuracy_report(ref, out1, out2,
                          acc_type='fmeas', bucket_type='freq',
                          freq_count_file=None, freq_corpus_file=None,
                          label_set=None,
                          ref_labels=None, out1_labels=None, out2_labels=None,
                          case_insensitive=False):
  """
  Generate a report comparing the word accuracy in both plain text and graphs.

  Args:
    ref: Tokens from the reference
    out1: Tokens from the output file 1
    out2: Tokens from the output file 2
    acc_type: The type of accuracy to show (prec/rec/fmeas). Can also have multiple separated by '+'.
    bucket_type: A string specifying the way to bucket words together to calculate F-measure (freq/tag)
    freq_corpus_file: When using "freq" as a bucketer, which corpus to use to calculate frequency.
                      By default this uses the frequency in the reference test set, but it's often more informative
                      to use the frequency in the training set, in which case you specify the path of the
                      training corpus.
    freq_count_file: An alternative to freq_corpus that uses a count file in "word\tfreq" format.
    ref_labels: either a filename of a file full of reference labels, or a list of strings corresponding to `ref`.
    out1_labels: output 1 labels. must be specified if ref_labels is specified.
    out2_labels: output 2 labels. must be specified if ref_labels is specified.
    case_insensitive: A boolean specifying whether to turn on the case insensitive option
  """
<<<<<<< HEAD
=======

  acc_type_map = {'prec': 3, 'rec': 4, 'fmeas': 5}
>>>>>>> b9e01f50
  bucketer = bucketers.create_word_bucketer_from_profile(bucket_type,
                                                         freq_count_file=freq_count_file,
                                                         freq_corpus_file=freq_corpus_file,
                                                         freq_data=ref,
                                                         label_set=label_set,
                                                         case_insensitive=case_insensitive)
  ref_labels = corpus_utils.load_tokens(ref_labels) if type(ref_labels) == str else ref_labels
  out1_labels = corpus_utils.load_tokens(out1_labels) if type(out1_labels) == str else out1_labels
  out2_labels = corpus_utils.load_tokens(out2_labels) if type(out2_labels) == str else out2_labels
  matches1 = bucketer.calc_bucketed_matches(ref, out1, ref_labels=ref_labels, out_labels=out1_labels)
  matches2 = bucketer.calc_bucketed_matches(ref, out2, ref_labels=ref_labels, out_labels=out2_labels)
  
  reporter = reporters.WordReport(bucketer=bucketer, matches1=matches1, matches2=matches2, 
                                  acc_type=acc_type, header="Word Accuracy Analysis")
  reporter.generate_report(output_fig_file=f'word-acc',
                           output_fig_format='pdf', 
                           output_directory='outputs')
  return reporter 
  

def generate_src_word_accuracy_report(src, ref, out1, out2, ref_align, out1_align, out2_align,
                          acc_type='fmeas', bucket_type='freq',
                          freq_count_file=None, freq_corpus_file=None,
                          label_set=None,
                          src_labels=None,
                          case_insensitive=False):
  """
  Generate a report for source word analysis in both plain text and graphs.

  Args:
    src: Tokens from the source
    ref: Tokens from the reference
    out1: Tokens from the output file 1
    out2: Tokens from the output file 2
    ref_align: Alignment file for the reference
    out1_align: Alignment file for the output file 1
    out2_align: Alignment file for the output file 2
    acc_type: The type of accuracy to show (prec/rec/fmeas). Can also have multiple separated by '+'.
    bucket_type: A string specifying the way to bucket words together to calculate F-measure (freq/tag)
    freq_corpus_file: When using "freq" as a bucketer, which corpus to use to calculate frequency.
                      By default this uses the frequency in the reference test set, but it's often more informative
                      se the frequency in the training set, in which case you specify the path of the target side
                      he training corpus.
    freq_count_file: An alternative to freq_corpus that uses a count file in "word\tfreq" format.
    src_labels: either a filename of a file full of source labels, or a list of strings corresponding to `ref`.
    case_insensitive: A boolean specifying whether to turn on the case insensitive option
  """

  ref_align, out1_align, out2_align = [corpus_utils.load_tokens(x) for x in (ref_align, out1_align, out2_align)]
  bucketer = bucketers.create_word_bucketer_from_profile(bucket_type,
                                                         freq_count_file=freq_count_file,
                                                         freq_corpus_file=freq_corpus_file,
                                                         freq_data=src,
                                                         label_set=label_set)
  src_labels = corpus_utils.load_tokens(src_labels) if type(src_labels) == str else src_labels
  matches1 = bucketer.calc_source_bucketed_matches(src, ref, out1, ref_align, out1_align, src_labels=src_labels)
  matches2 = bucketer.calc_source_bucketed_matches(src, ref, out2, ref_align, out2_align, src_labels=src_labels)

  reporter = reporters.WordReport(bucketer=bucketer, matches1=matches1, matches2=matches2, 
                                  acc_type=acc_type, header="Source Word Accuracy Analysis")
  reporter.generate_report(output_fig_file=f'src-word-acc',
                           output_fig_format='pdf', 
                           output_directory='outputs')
  return reporter 

def generate_sentence_bucketed_report(ref, out1, out2,
                                   bucket_type='score', statistic_type='count',
                                   score_measure='bleu',
                                   case_insensitive=False):
  """
  Generate a report of sentences by bucket in both plain text and graphs

  Args:
    ref: Tokens from the reference
    out1: Tokens from the output file 1
    out2: Tokens from the output file 2
    bucket_type: The type of bucketing method to use
    score_measure: If using 'score' as either bucket_type or statistic_type, which scorer to use
    case_insensitive: A boolean specifying whether to turn on the case insensitive option
  """

  bucketer = bucketers.create_sentence_bucketer_from_profile(bucket_type, score_type=score_measure, case_insensitive=case_insensitive)
  bc1 = bucketer.create_bucketed_corpus(out1, ref=ref)
  bc2 = bucketer.create_bucketed_corpus(out2, ref=ref)

  if statistic_type == 'count':
    aggregator = lambda out,ref: len(out)
  elif statistic_type == 'score':
    scorer = scorers.create_scorer_from_profile(score_measure, case_insensitive=case_insensitive)
    aggregator = lambda out,ref: scorer.score_corpus(ref,out)[0]
  else:
    raise ValueError(f'Illegal statistic_type {statistic_type}')

  stats1 = [aggregator(out,ref) for (out,ref) in bc1]
  stats2 = [aggregator(out,ref) for (out,ref) in bc2]

  reporter = reporters.SentenceReport(bucketer=bucketer, bucket_type=bucket_type,
                                      sys1_stats=stats1, sys2_stats=stats2,
                                      statistic_type=statistic_type, score_measure=score_measure)
  reporter.generate_report(output_fig_file=f'sentence-{statistic_type}-{score_measure}',
                           output_fig_format='pdf', 
                           output_directory='outputs')
  return reporter 
  

def generate_ngram_report(ref, out1, out2,
                       min_ngram_length=1, max_ngram_length=4,
                       report_length=50, alpha=1.0, compare_type='match',
                       ref_labels=None, out1_labels=None, out2_labels=None,
                       case_insensitive=False):
  """
  Generate a report comparing aggregate n-gram statistics in both plain text and graphs

  Args:
    ref: Tokens from the reference
    out1: Tokens from the output file 1
    out2: Tokens from the output file 2
    min_ngram_length: minimum n-gram length
    max_ngram_length: maximum n-gram length
    report_length: the number of n-grams to report
    alpha: when sorting n-grams for salient features, the smoothing coefficient. A higher smoothing coefficient
           will result in more frequent phenomena (sometimes this is good).
    compare_type: what type of statistic to compare
                  (match: n-grams that match the reference, over: over-produced ngrams, under: under-produced ngrams)
    ref_labels: either a filename of a file full of reference labels, or a list of strings corresponding to `ref`.
                If specified, will aggregate statistics over labels instead of n-grams.
    out1_labels: output 1 labels. must be specified if ref_labels is specified.
    out2_labels: output 2 labels. must be specified if ref_labels is specified.
    case_insensitive: A boolean specifying whether to turn on the case insensitive option
  """
<<<<<<< HEAD
  if type(ref_labels) == str:
    label_files = (f'    ref_labels={ref_labels}, out1_labels={out1_labels}, out2_labels={out2_labels}')
  else:
    label_files = None
=======

  if type(alpha) == str:
    alpha = float(alpha)

  if not type(ref_labels) == str and case_insensitive:
    ref = corpus_utils.lower(ref)
    out1 = corpus_utils.lower(out1)
    out2 = corpus_utils.lower(out2)

  print(f'--- min_ngram_length={min_ngram_length}, max_ngram_length={max_ngram_length}')
  print(f'    report_length={report_length}, alpha={alpha}, compare_type={compare_type}')
  if type(ref_labels) == str:
    print(f'    ref_labels={ref_labels}, out1_labels={out1_labels}, out2_labels={out2_labels}')
  print()
  
>>>>>>> b9e01f50

  ref_labels = corpus_utils.load_tokens(ref_labels) if type(ref_labels) == str else ref_labels
  out1_labels = corpus_utils.load_tokens(out1_labels) if type(out1_labels) == str else out1_labels
  out2_labels = corpus_utils.load_tokens(out2_labels) if type(out2_labels) == str else out2_labels
  total1, match1, over1, under1 = ngram_utils.compare_ngrams(ref, out1, ref_labels=ref_labels, out_labels=out1_labels,
                                                             min_length=min_ngram_length, max_length=max_ngram_length)
  total2, match2, over2, under2 = ngram_utils.compare_ngrams(ref, out2, ref_labels=ref_labels, out_labels=out2_labels,
                                                             min_length=min_ngram_length, max_length=max_ngram_length)
  if compare_type == 'match':
    scores = stat_utils.extract_salient_features(match1, match2, alpha=alpha)
  elif compare_type == 'over':
    scores = stat_utils.extract_salient_features(over1, over2, alpha=alpha)
  elif compare_type == 'under':
    scores = stat_utils.extract_salient_features(under1, under2, alpha=alpha)
  else:
    raise ValueError(f'Illegal compare_type "{compare_type}"')
  scorelist = sorted(scores.items(), key=operator.itemgetter(1), reverse=True)

  reporter = reporters.NgramReport(scorelist=scorelist, report_length=report_length,
                                   min_ngram_length=min_ngram_length, 
                                   max_ngram_length=max_ngram_length,
                                   matches1=match1, matches2=match2, 
                                   compare_type=compare_type, alpha=alpha,
                                   label_files=label_files)                                   
  reporter.generate_report(output_fig_file=f'ngram-min{min_ngram_length}-max{max_ngram_length}-{compare_type}',
                           output_fig_format='pdf', 
                           output_directory='outputs')
  return reporter 

def generate_sentence_examples(ref, out1, out2,
                            score_type='sentbleu',
                            report_length=10,
                            case_insensitive=False):
  """
  Generate examples of sentences that satisfy some criterion, usually score of one system better

  Args:
    ref: Tokens from the reference
    out1: Tokens from the output file 1
    out2: Tokens from the output file 2
    score_type: The type of scorer to use
    report_length: Number of sentences to print for each system being better or worse
    case_insensitive: A boolean specifying whether to turn on the case insensitive option
  """
    
  scorer = scorers.create_scorer_from_profile(score_type, case_insensitive=case_insensitive)
  sname = scorer.name()
  scorediff_list = []
  for i, (o1, o2, r) in enumerate(zip(out1, out2, ref)):
    s1, str1 = scorer.score_sentence(r, o1)
    s2, str2 = scorer.score_sentence(r, o2)
    scorediff_list.append((s2-s1, s1, s2, str1, str2, i))
  scorediff_list.sort()

<<<<<<< HEAD
  reporter = reporters.SentenceExampleReport(report_length=report_length, scorediff_list=scorediff_list, 
                                             scorer_name=scorer.name(),
                                             ref=ref, out1=out1, out2=out2)
  reporter.generate_report()
  return reporter 
  # print(f'--- {report_length} sentences where Sys1>Sys2 at {sname}')
  # for bdiff, s1, s2, str1, str2, i in scorediff_list[:report_length]:
  #   print ('sys2-sys1={}, sys1={}, sys2={}\nRef:  {}\nSys1: {}\nSys2: {}\n'.format(bdiff, s1, s2, ' '.join(ref[i]), ' '.join(out1[i]), ' '.join(out2[i])))
  # print(f'--- {report_length} sentences where Sys2>Sys1 at {sname}')
  # for bdiff, s1, s2, str1, str2, i in scorediff_list[-report_length:]:
  #   print ('sys2-sys1={}, sys1={}, sys2={}\nRef:  {}\nSys1: {}\nSys2: {}\n'.format(bdiff, s1, s2, ' '.join(ref[i]), ' '.join(out1[i]), ' '.join(out2[i])))

=======
>>>>>>> b9e01f50

if __name__ == '__main__':

  parser = argparse.ArgumentParser(
      description='Program to compare MT results',
  )
  parser.add_argument('ref_file', type=str,
                      help='A path to a correct reference file')
  parser.add_argument('out1_file', type=str,
                      help='A path to a system output')
  parser.add_argument('out2_file', type=str,
                      help='A path to another system output')
  parser.add_argument('--src_file', type=str, default=None,
                      help='A path to the source file')
  parser.add_argument('--compare_scores', type=str, nargs='*',
                      default=['score_type=bleu', 'score_type=length'],
                      help="""
                      Compare scores. Can specify arguments in 'arg1=val1,arg2=val2,...' format.
                      See documentation for 'print_score_report' to see which arguments are available.
                      """)
  parser.add_argument('--compare_word_accuracies', type=str, nargs='*',
                      default=['bucket_type=freq'],
                      help="""
                      Compare word accuracies by buckets. Can specify arguments in 'arg1=val1,arg2=val2,...' format.
                      See documentation for 'print_word_accuracy_report' to see which arguments are available.
                      """)
  parser.add_argument('--compare_src_word_accuracies', type=str, nargs='*',
                      default=None,
                      help="""
                      Source analysis. Can specify arguments in 'ref_align=file1,out1_align=file2,out2_align=file3,...' format.
                      See documentation for 'print_src_word_accuracy_report' to see which arguments are available.
                      """)
  parser.add_argument('--compare_sentence_buckets', type=str, nargs='*',
                      default=['bucket_type=score,score_measure=sentbleu',
                               'bucket_type=lengthdiff',
                               'bucket_type=length,statistic_type=score,score_measure=bleu'],
                      help="""
                      Compare sentence counts by buckets. Can specify arguments in 'arg1=val1,arg2=val2,...' format.
                      See documentation for 'print_sentence_buckets_report' to see which arguments are available.
                      """)
  parser.add_argument('--compare_ngrams', type=str, nargs='*',
                      default=['compare_type=match'],
                      help="""
                      Compare ngrams. Can specify arguments in 'arg1=val1,arg2=val2,...' format.
                      See documentation for 'print_ngram_report' to see which arguments are available.
                      """)
  parser.add_argument('--compare_sentence_examples', type=str, nargs='*',
                      default=['score_type=sentbleu'],
                      help="""
                      Compare sentences. Can specify arguments in 'arg1=val1,arg2=val2,...' format.
                      See documentation for 'print_sentence_examples' to see which arguments are available.
                      """)
  parser.add_argument('--output_directory', type=str, default='outputs',
                      help='a path to the directory that saves all the report outputs')
  parser.add_argument('--output_html_file', type=str, default='report.html',
                      help='the file name of the html report')
  parser.add_argument('--output_latex_file', type=str, default='report.tex',
                      help='the file name of the latex report')
  args = parser.parse_args()

  ref, out1, out2 = [corpus_utils.load_tokens(x) for x in (args.ref_file, args.out1_file, args.out2_file)]
  src = corpus_utils.load_tokens(args.src_file) if args.src_file else None
  reports = []

  # Aggregate scores
  if args.compare_scores:
<<<<<<< HEAD
    for profile in args.compare_scores:
      kargs = parse_profile(profile)
      report = generate_score_report(ref, out1, out2, **kargs)
      reports.append(report)

  # Word accuracy analysis
  if args.compare_word_accuracies:
    for profile in args.compare_word_accuracies:
      kargs = parse_profile(profile)
      report = generate_word_accuracy_report(ref, out1, out2, **kargs)
      reports.append(report)

  # Source word analysis
  if args.compare_src_word_accuracies:
    if not src:
      raise ValueError("Must specify the source file when performing source analysis.")
    for profile in args.compare_src_word_accuracies:
      kargs = parse_profile(profile)
      report = generate_src_word_accuracy_report(src, ref, out1, out2, **kargs)
      reports.append(report)

  # Sentence count analysis
  if args.compare_sentence_buckets:
    for profile in args.compare_sentence_buckets:
      kargs = parse_profile(profile)
      report = generate_sentence_bucketed_report(ref, out1, out2, **kargs)
      reports.append(report)

  # n-gram difference analysis
  if args.compare_ngrams:  
    for profile in args.compare_ngrams:
      kargs = parse_profile(profile)
      report = generate_ngram_report(ref, out1, out2, **kargs)
      reports.append(report)

  # Sentence example analysis
  if args.compare_sentence_examples:
    #print_header('Sentence Example Analysis')
    for profile in args.compare_sentence_examples:
      kargs = parse_profile(profile)
      report = generate_sentence_examples(ref, out1, out2, **kargs)
      reports.append(report)

  # Write all reports into a single html file 
  reporters.generate_html_report(reports, args.output_html_file, args.output_directory)

  # Write all reports into a latex file 
  reporters.generate_latex_report(reports, args.output_latex_file, args.output_directory)
=======
    print_utils.print_header('Aggregate Scores')
    for profile in args.compare_scores:
      kargs = arg_utils.parse_profile(profile)
      print_score_report(ref, out1, out2, **kargs)
      print()

  # Word accuracy analysis
  if args.compare_word_accuracies:
    print_utils.print_header('Word Accuracy Analysis')
    for profile in args.compare_word_accuracies:
      kargs = arg_utils.parse_profile(profile)
      print_word_accuracy_report(ref, out1, out2, **kargs)
      print()

  # Source word analysis
  if args.compare_src_word_accuracies:
    print_utils.print_header('Source Word Analysis')
    if not src:
      raise ValueError("Must specify the source file when performing source analysis.")
    for profile in args.compare_src_word_accuracies:
      kargs =arg_utils.parse_profile(profile)
      print_src_word_accuracy_report(src, ref, out1, out2, **kargs)
      print()

  # Sentence count analysis
  if args.compare_sentence_buckets:
    print_utils.print_header('Sentence Bucket Analysis')
    for profile in args.compare_sentence_buckets:
      kargs = arg_utils.parse_profile(profile)
      print_sentence_bucketed_report(ref, out1, out2, **kargs)
      print()

  # n-gram difference analysis
  if args.compare_ngrams:
    print_utils.print_header('N-gram Difference Analysis')
    for profile in args.compare_ngrams:
      kargs = arg_utils.parse_profile(profile)
      print_ngram_report(ref, out1, out2, **kargs)
      print()

  # Sentence example analysis
  if args.compare_sentence_examples:
    print_utils.print_header('Sentence Example Analysis')
    for profile in args.compare_sentence_examples:
      kargs = arg_utils.parse_profile(profile)
      print_sentence_examples(ref, out1, out2, **kargs)
      print()
>>>>>>> b9e01f50
<|MERGE_RESOLUTION|>--- conflicted
+++ resolved
@@ -9,13 +9,9 @@
 import sign_utils
 import scorers
 import bucketers
-<<<<<<< HEAD
 import reporters
-=======
 import arg_utils
 import print_utils
->>>>>>> b9e01f50
-
 
 def generate_score_report(ref, out1, out2,
                        score_type='bleu',
@@ -32,26 +28,15 @@
     bootstrap: Number of samples for significance test (0 to disable)
     case_insensitive: A boolean specifying whether to turn on the case insensitive option
   """
-<<<<<<< HEAD
   scorer = scorers.create_scorer_from_profile(score_type)
-=======
-
-  scorer = scorers.create_scorer_from_profile(score_type, case_insensitive)
-  print(f'{scorer.name()}:')
->>>>>>> b9e01f50
+
   score1, str1 = scorer.score_corpus(ref,out1)
   score2, str2 = scorer.score_corpus(ref,out2)
 
   if int(bootstrap) > 0:
-<<<<<<< HEAD
-    # print('Significance test. This may take a while.')
     wins, sys1_stats, sys2_stats = sign_utils.eval_with_paired_bootstrap(ref, out1, out2, score_type=score_type, num_samples=int(bootstrap))
   else:
     wins = sys1_stats = sys2_stats = None
-=======
-    print('Significance test. This may take a while.')
-    wins, sys1_stats, sys2_stats = sign_utils.eval_with_paired_bootstrap(ref, out1, out2, scorer, num_samples=int(bootstrap))
->>>>>>> b9e01f50
 
   reporter = reporters.ScoreReport(scorer_name=scorer.name(), score1=score1, str1=str1, score2=score2, str2=str2,
                                    wins=wins, sys1_stats=sys1_stats, sys2_stats=sys2_stats)
@@ -85,11 +70,6 @@
     out2_labels: output 2 labels. must be specified if ref_labels is specified.
     case_insensitive: A boolean specifying whether to turn on the case insensitive option
   """
-<<<<<<< HEAD
-=======
-
-  acc_type_map = {'prec': 3, 'rec': 4, 'fmeas': 5}
->>>>>>> b9e01f50
   bucketer = bucketers.create_word_bucketer_from_profile(bucket_type,
                                                          freq_count_file=freq_count_file,
                                                          freq_corpus_file=freq_corpus_file,
@@ -220,12 +200,10 @@
     out2_labels: output 2 labels. must be specified if ref_labels is specified.
     case_insensitive: A boolean specifying whether to turn on the case insensitive option
   """
-<<<<<<< HEAD
   if type(ref_labels) == str:
     label_files = (f'    ref_labels={ref_labels}, out1_labels={out1_labels}, out2_labels={out2_labels}')
   else:
     label_files = None
-=======
 
   if type(alpha) == str:
     alpha = float(alpha)
@@ -234,14 +212,6 @@
     ref = corpus_utils.lower(ref)
     out1 = corpus_utils.lower(out1)
     out2 = corpus_utils.lower(out2)
-
-  print(f'--- min_ngram_length={min_ngram_length}, max_ngram_length={max_ngram_length}')
-  print(f'    report_length={report_length}, alpha={alpha}, compare_type={compare_type}')
-  if type(ref_labels) == str:
-    print(f'    ref_labels={ref_labels}, out1_labels={out1_labels}, out2_labels={out2_labels}')
-  print()
-  
->>>>>>> b9e01f50
 
   ref_labels = corpus_utils.load_tokens(ref_labels) if type(ref_labels) == str else ref_labels
   out1_labels = corpus_utils.load_tokens(out1_labels) if type(out1_labels) == str else out1_labels
@@ -288,7 +258,6 @@
   """
     
   scorer = scorers.create_scorer_from_profile(score_type, case_insensitive=case_insensitive)
-  sname = scorer.name()
   scorediff_list = []
   for i, (o1, o2, r) in enumerate(zip(out1, out2, ref)):
     s1, str1 = scorer.score_sentence(r, o1)
@@ -296,8 +265,7 @@
     scorediff_list.append((s2-s1, s1, s2, str1, str2, i))
   scorediff_list.sort()
 
-<<<<<<< HEAD
-  reporter = reporters.SentenceExampleReport(report_length=report_length, scorediff_list=scorediff_list, 
+  reporter = reporters.SentenceExampleReport(report_length=report_length, scorediff_list=scorediff_list,
                                              scorer_name=scorer.name(),
                                              ref=ref, out1=out1, out2=out2)
   reporter.generate_report()
@@ -308,9 +276,6 @@
   # print(f'--- {report_length} sentences where Sys2>Sys1 at {sname}')
   # for bdiff, s1, s2, str1, str2, i in scorediff_list[-report_length:]:
   #   print ('sys2-sys1={}, sys1={}, sys2={}\nRef:  {}\nSys1: {}\nSys2: {}\n'.format(bdiff, s1, s2, ' '.join(ref[i]), ' '.join(out1[i]), ' '.join(out2[i])))
-
-=======
->>>>>>> b9e01f50
 
 if __name__ == '__main__':
 
@@ -377,16 +342,15 @@
 
   # Aggregate scores
   if args.compare_scores:
-<<<<<<< HEAD
     for profile in args.compare_scores:
-      kargs = parse_profile(profile)
+      kargs = arg_utils.parse_profile(profile)
       report = generate_score_report(ref, out1, out2, **kargs)
       reports.append(report)
 
   # Word accuracy analysis
   if args.compare_word_accuracies:
     for profile in args.compare_word_accuracies:
-      kargs = parse_profile(profile)
+      kargs = arg_utils.parse_profile(profile)
       report = generate_word_accuracy_report(ref, out1, out2, **kargs)
       reports.append(report)
 
@@ -395,29 +359,28 @@
     if not src:
       raise ValueError("Must specify the source file when performing source analysis.")
     for profile in args.compare_src_word_accuracies:
-      kargs = parse_profile(profile)
+      kargs = arg_utils.parse_profile(profile)
       report = generate_src_word_accuracy_report(src, ref, out1, out2, **kargs)
       reports.append(report)
 
   # Sentence count analysis
   if args.compare_sentence_buckets:
     for profile in args.compare_sentence_buckets:
-      kargs = parse_profile(profile)
+      kargs = arg_utils.parse_profile(profile)
       report = generate_sentence_bucketed_report(ref, out1, out2, **kargs)
       reports.append(report)
 
   # n-gram difference analysis
   if args.compare_ngrams:  
     for profile in args.compare_ngrams:
-      kargs = parse_profile(profile)
+      kargs = arg_utils.parse_profile(profile)
       report = generate_ngram_report(ref, out1, out2, **kargs)
       reports.append(report)
 
   # Sentence example analysis
   if args.compare_sentence_examples:
-    #print_header('Sentence Example Analysis')
     for profile in args.compare_sentence_examples:
-      kargs = parse_profile(profile)
+      kargs = arg_utils.parse_profile(profile)
       report = generate_sentence_examples(ref, out1, out2, **kargs)
       reports.append(report)
 
@@ -425,53 +388,4 @@
   reporters.generate_html_report(reports, args.output_html_file, args.output_directory)
 
   # Write all reports into a latex file 
-  reporters.generate_latex_report(reports, args.output_latex_file, args.output_directory)
-=======
-    print_utils.print_header('Aggregate Scores')
-    for profile in args.compare_scores:
-      kargs = arg_utils.parse_profile(profile)
-      print_score_report(ref, out1, out2, **kargs)
-      print()
-
-  # Word accuracy analysis
-  if args.compare_word_accuracies:
-    print_utils.print_header('Word Accuracy Analysis')
-    for profile in args.compare_word_accuracies:
-      kargs = arg_utils.parse_profile(profile)
-      print_word_accuracy_report(ref, out1, out2, **kargs)
-      print()
-
-  # Source word analysis
-  if args.compare_src_word_accuracies:
-    print_utils.print_header('Source Word Analysis')
-    if not src:
-      raise ValueError("Must specify the source file when performing source analysis.")
-    for profile in args.compare_src_word_accuracies:
-      kargs =arg_utils.parse_profile(profile)
-      print_src_word_accuracy_report(src, ref, out1, out2, **kargs)
-      print()
-
-  # Sentence count analysis
-  if args.compare_sentence_buckets:
-    print_utils.print_header('Sentence Bucket Analysis')
-    for profile in args.compare_sentence_buckets:
-      kargs = arg_utils.parse_profile(profile)
-      print_sentence_bucketed_report(ref, out1, out2, **kargs)
-      print()
-
-  # n-gram difference analysis
-  if args.compare_ngrams:
-    print_utils.print_header('N-gram Difference Analysis')
-    for profile in args.compare_ngrams:
-      kargs = arg_utils.parse_profile(profile)
-      print_ngram_report(ref, out1, out2, **kargs)
-      print()
-
-  # Sentence example analysis
-  if args.compare_sentence_examples:
-    print_utils.print_header('Sentence Example Analysis')
-    for profile in args.compare_sentence_examples:
-      kargs = arg_utils.parse_profile(profile)
-      print_sentence_examples(ref, out1, out2, **kargs)
-      print()
->>>>>>> b9e01f50
+  reporters.generate_latex_report(reports, args.output_latex_file, args.output_directory)